--- conflicted
+++ resolved
@@ -9,15 +9,11 @@
 import { UserProfile } from '../oauth/components/UserProfile';
 import AuthDebug from '../oauth/components/AuthDebug';
 import LandingPage from '../landing/Landing Page Design/src/components/LandingPage';
-
-<<<<<<< HEAD
 import { useSupabaseExplorerFiles } from './hooks/useSupabaseExplorerFiles';
 import { supabase } from './config/supabaseClient';
 import { sendChatMessage } from './utils/chatApi';
 
 /* ================= Chat model ================= */
-=======
->>>>>>> b49b42a8
 interface ChatMessage {
   id: string;
   role: 'user' | 'assistant';
@@ -399,7 +395,8 @@
       contextFiles: contextFiles.length > 0 ? contextFiles : undefined
     };
 
-<<<<<<< HEAD
+    setMessages(prev => [...prev, userMessage]);
+
     try {
       // Send the message to the backend
       const response = await sendChatMessage({
@@ -408,27 +405,11 @@
         chat_id: `chat-${Date.now()}`,
         context_files: contextFiles.map(f => f.id)
       });
-=======
-    setMessages(prev => [...prev, userMessage]);
-
-    // Simulate AI response
-    setTimeout(() => {
-      const responses = [
-        "Based on your research context, I can help you develop that thesis statement further. The sources you've provided offer strong evidence for your argument.",
-        "I've analyzed the documents you've shared. Here are some key insights that could strengthen your proposal...",
-        "Your literature review covers important ground. I notice some gaps that could be addressed with additional sources.",
-        "The methodology you've outlined aligns well with your research questions. Consider these refinements...",
-      ];
->>>>>>> b49b42a8
 
       const assistantMessage: ChatMessage = {
         id: `msg-${Date.now()}-assistant`,
         role: 'assistant',
-<<<<<<< HEAD
         content: response.response,
-=======
-        content: responses[Math.floor(Math.random() * responses.length)],
->>>>>>> b49b42a8
         timestamp: new Date(),
         citations: contextFiles.length > 0 ? [{
           id: 'citation-1',
@@ -437,7 +418,6 @@
           position: { page: Math.floor(Math.random() * 20) + 1, offset: Math.floor(Math.random() * 1000) }
         }] : undefined
       };
-<<<<<<< HEAD
       setMessages((prev) => [...prev, assistantMessage]);
 
       if (!response.success) {
@@ -458,12 +438,6 @@
       
       toast.error('Failed to send message. Check console for details.');
     }
-  }, []);
-=======
->>>>>>> b49b42a8
-
-      setMessages(prev => [...prev, assistantMessage]);
-    }, 1500);
   }, []);
 
   const handleCitationClick = useCallback((citation: any) => {
